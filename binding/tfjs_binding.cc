--- conflicted
+++ resolved
@@ -125,13 +125,9 @@
 
 static napi_value InitTFNodeJSBinding(napi_env env, napi_value exports) {
   napi_status nstatus;
-<<<<<<< HEAD
-
+  
   gBackend = TFJSBackend::Create(env).release();
   EnsureValueIsNotNull(env, gBackend);
-=======
-  gBackend = new TFJSBackend(env);  // Is cleanup available?
->>>>>>> 635423a4
 
   // TF version
   napi_value tf_version;
